use crate::mock_server::hyper::run_server;
use crate::mock_set::MockId;
use crate::mock_set::MountedMockSet;
use crate::request::BodyPrintLimit;
use crate::{mock::Mock, verification::VerificationOutcome, Request};
<<<<<<< HEAD
use http_body_util::Full;
use hyper::body::Bytes;
use std::fmt::Write;
=======
use std::fmt::{Debug, Write};
>>>>>>> d61239eb
use std::net::{SocketAddr, TcpListener, TcpStream};
use std::pin::pin;
use std::sync::atomic::AtomicBool;
use std::sync::Arc;
use tokio::sync::Notify;
use tokio::sync::RwLock;

/// An HTTP web-server running in the background to behave as one of your dependencies using `Mock`s
/// for testing purposes.
///
/// `BareMockServer` is the actual mock server behind the publicly-exposed `MockServer`, which
/// is instead a thin facade over a `BareMockServer` retrieved from a pool - see `get_pooled_server`
/// for more details.
pub(crate) struct BareMockServer {
    state: Arc<RwLock<MockServerState>>,
    server_address: SocketAddr,
    // When `_shutdown_trigger` gets dropped the listening server terminates gracefully.
    _shutdown_trigger: tokio::sync::watch::Sender<()>,
}

/// The elements of [`BareMockServer`] that are affected by each incoming request.
/// By bundling them together, we can expose a unified `handle_request` that ensures
/// they are kept in sync without having to leak logic across multiple corners of the `wiremock`'s codebase.
pub(super) struct MockServerState {
    mock_set: MountedMockSet,
    received_requests: Option<Vec<Request>>,
    body_print_limit: BodyPrintLimit,
}

impl MockServerState {
    pub(super) async fn handle_request(
        &mut self,
        mut request: Request,
    ) -> (hyper::Response<Full<Bytes>>, Option<tokio::time::Sleep>) {
        request.body_print_limit = self.body_print_limit;
        // If request recording is enabled, record the incoming request
        // by adding it to the `received_requests` stack
        if let Some(received_requests) = &mut self.received_requests {
            received_requests.push(request.clone());
        }
        self.mock_set.handle_request(request).await
    }
}

impl BareMockServer {
    /// Start a new instance of a `BareMockServer` listening on the specified
    /// [`TcpListener`].
    pub(super) async fn start(
        listener: TcpListener,
        request_recording: RequestRecording,
        body_print_limit: BodyPrintLimit,
    ) -> Self {
        let (shutdown_trigger, shutdown_receiver) = tokio::sync::watch::channel(());
        let received_requests = match request_recording {
            RequestRecording::Enabled => Some(Vec::new()),
            RequestRecording::Disabled => None,
        };
        let state = Arc::new(RwLock::new(MockServerState {
            mock_set: MountedMockSet::new(),
            received_requests,
            body_print_limit,
        }));
        let server_address = listener
            .local_addr()
            .expect("Failed to get server address.");

        let server_state = state.clone();
        std::thread::spawn(move || {
            let server_future = run_server(listener, server_state, shutdown_receiver);

            let runtime = tokio::runtime::Builder::new_current_thread()
                .enable_all()
                .build()
                .expect("Cannot build local tokio runtime");

            runtime.block_on(server_future);
        });
        for _ in 0..40 {
            if TcpStream::connect_timeout(&server_address, std::time::Duration::from_millis(25))
                .is_ok()
            {
                break;
            }
            tokio::time::sleep(std::time::Duration::from_millis(25)).await;
        }

        Self {
            state,
            server_address,
            _shutdown_trigger: shutdown_trigger,
        }
    }

    /// Register a `Mock` on an instance of `BareMockServer`.
    ///
    /// Be careful! `Mock`s are not effective until they are `mount`ed or `register`ed on a
    /// `BareMockServer`.
    pub(crate) async fn register(&self, mock: Mock) {
        self.state.write().await.mock_set.register(mock);
    }

    /// Register a **scoped** `Mock` on an instance of `MockServer`.
    ///
    /// When using `register`, your `Mock`s will be active until the `MockServer` is shut down.  
    /// When using `register_as_scoped`, your `Mock`s will be active as long as the returned `MockGuard` is not dropped.
    /// When the returned `MockGuard` is dropped, `MockServer` will verify that the expectations set on the scoped `Mock` were
    /// verified - if not, it will panic.
    pub async fn register_as_scoped(&self, mock: Mock) -> MockGuard {
        let (notify, mock_id) = self.state.write().await.mock_set.register(mock);
        MockGuard {
            notify,
            mock_id,
            server_state: self.state.clone(),
        }
    }

    /// Drop all mounted `Mock`s from an instance of `BareMockServer`.
    /// Delete all recorded requests.
    ///
    /// It *must* be called if you plan to reuse a `BareMockServer` instance (i.e. in our
    /// `MockServerPoolManager`).
    pub(crate) async fn reset(&self) {
        let mut state = self.state.write().await;
        state.mock_set.reset();
        if let Some(received_requests) = &mut state.received_requests {
            received_requests.clear();
        }
    }

    /// Verify that all mounted `Mock`s on this instance of `BareMockServer` have satisfied
    /// their expectations on their number of invocations.
    pub(crate) async fn verify(&self) -> VerificationOutcome {
        let mock_set = &self.state.read().await.mock_set;
        mock_set.verify_all()
    }

    /// Return the base uri of this running instance of `BareMockServer`, e.g. `http://127.0.0.1:4372`.
    ///
    /// Use this method to compose uris when interacting with this instance of `BareMockServer` via
    /// an HTTP client.
    pub(crate) fn uri(&self) -> String {
        format!("http://{}", self.server_address)
    }

    /// Return the socket address of this running instance of `BareMockServer`, e.g. `127.0.0.1:4372`.
    ///
    /// Use this method to interact with the `BareMockServer` using `TcpStream`s.
    pub(crate) fn address(&self) -> &SocketAddr {
        &self.server_address
    }

    /// Return a vector with all the requests received by the `BareMockServer` since it started.  
    /// If no request has been served, it returns an empty vector.
    ///
    /// If request recording was disabled, it returns `None`.
    pub(crate) async fn received_requests(&self) -> Option<Vec<Request>> {
        let state = self.state.read().await;
        state.received_requests.clone()
    }
}

impl Debug for BareMockServer {
    fn fmt(&self, f: &mut std::fmt::Formatter<'_>) -> std::fmt::Result {
        write!(f, "BareMockServer {{ address: {} }}", self.address())
    }
}

pub(super) enum RequestRecording {
    Enabled,
    Disabled,
}

/// You get a `MockGuard` when registering a **scoped** [`Mock`] using [`MockServer::register_as_scoped`](crate::MockServer::register_as_scoped)
/// or [`Mock::mount_as_scoped`].
///
/// When the [`MockGuard`] is dropped, the [`MockServer`](crate::MockServer) verifies that the expectations set on the
/// scoped [`Mock`] were verified - if not, it will panic.
///
/// # Limitations
///
/// When expectations of a scoped [`Mock`] are not verified, it will trigger a panic - just like a normal [`Mock`].
/// Due to [limitations](https://internals.rust-lang.org/t/should-drop-glue-use-track-caller/13682) in Rust's `Drop` trait,
/// the panic message will not include the filename and the line location
/// where the corresponding `MockGuard` was dropped - it will point into `wiremock`'s source code.
///
/// This can be an issue when you are using more than one scoped [`Mock`] in a single test - which of them panicked?
/// To improve your debugging experience it is strongly recommended to use [`Mock::named`] to assign a unique
/// identifier to your scoped [`Mock`]s, which will in turn be referenced in the panic message if their expectations are
/// not met.
#[must_use = "All *_scoped methods return a `MockGuard`.
This guard MUST be bound to a variable (e.g. _mock_guard), \
otherwise the mock will immediately be unmounted (and its expectations checked).
Check `wiremock`'s documentation on scoped mocks for more details."]
pub struct MockGuard {
    mock_id: MockId,
    server_state: Arc<RwLock<MockServerState>>,
    notify: Arc<(Notify, AtomicBool)>,
}

impl MockGuard {
    /// Return all the requests that have been matched by the corresponding
    /// scoped [`Mock`] since it was mounted.  
    /// The requests are returned in the order they were received.
    ///
    /// It returns an empty vector if no request has been matched.
    pub async fn received_requests(&self) -> Vec<crate::Request> {
        let state = self.server_state.read().await;
        let (mounted_mock, _) = &state.mock_set[self.mock_id];
        mounted_mock.received_requests()
    }

    /// This method doesn't return until the expectations set on the
    /// corresponding scoped [`Mock`] are satisfied.
    ///
    /// It can be useful when you are testing asynchronous flows (e.g. a
    /// message queue consumer) and you don't have a good event that can be used
    /// to trigger the verification of the expectations set on the scoped [`Mock`].
    ///
    /// # Timeouts
    ///
    /// There is no default timeout for this method, so it will end up waiting
    /// **forever** if your expectations are never met. Probably not what you
    /// want.
    ///
    /// It is strongly recommended that you set your own timeout using the
    /// appropriate timers from your chosen async runtime.  
    /// Since `wiremock` is runtime-agnostic, it cannot provide a default
    /// timeout mechanism that would work for all users.
    ///
    /// ```rust
    /// use std::time::Duration;
    /// use wiremock::{Mock, MockServer, ResponseTemplate};
    /// use wiremock::matchers::method;
    ///
    /// #[tokio::main]
    /// async fn main() {
    ///     // Arrange
    ///     let mock_server = MockServer::start().await;
    ///
    ///     let response = ResponseTemplate::new(200);
    ///     let mock = Mock::given(method("GET")).respond_with(response);
    ///     let mock_guard = mock_server.register_as_scoped(mock).await;
    ///     
    ///     // Act
    ///     let waiter = mock_guard.wait_until_satisfied();
    ///     // Here we wrap the waiter in a tokio timeout
    ///     let outcome = tokio::time::timeout(Duration::from_millis(10), waiter).await;
    ///
    ///     // Assert
    ///     assert!(outcome.is_err());
    /// }
    /// ```
    pub async fn wait_until_satisfied(&self) {
        let (notify, flag) = &*self.notify;
        let mut notification = pin!(notify.notified());

        // listen for events of satisfaction.
        notification.as_mut().enable();

        // check if satisfaction has previously been recorded
        if flag.load(std::sync::atomic::Ordering::Acquire) {
            return;
        }

        // await event
        notification.await;
    }
}

impl Drop for MockGuard {
    fn drop(&mut self) {
        let future = async move {
            let MockGuard {
                mock_id,
                server_state,
                ..
            } = self;
            let mut state = server_state.write().await;
            let report = state.mock_set.verify(*mock_id);

            if !report.is_satisfied() {
                let received_requests_message = if let Some(received_requests) =
                    &state.received_requests
                {
                    if received_requests.is_empty() {
                        "The server did not receive any request.".into()
                    } else {
<<<<<<< HEAD
                        received_requests.iter().enumerate().fold(
                            "Received requests:\n".to_string(),
                            |mut message, (index, request)| {
                                _ = write!(message, "- Request #{}\n\t{}", index + 1, request);
                                message
                            },
                        )
=======
                        let requests = received_requests.iter().enumerate().fold(
                            String::new(),
                            |mut r, (index, request)| {
                                write!(r, "- Request #{idx}\n\t{request}", idx = index + 1,)
                                    .unwrap();
                                r
                            },
                        );
                        format!("Received requests:\n{requests}")
>>>>>>> d61239eb
                    }
                } else {
                    "Enable request recording on the mock server to get the list of incoming requests as part of the panic message.".into()
                };

                let verifications_error = format!("- {}\n", report.error_message());
                let error_message = format!(
                    "Verification failed for a scoped mock:\n{}\n{}",
                    verifications_error, received_requests_message
                );
                if std::thread::panicking() {
                    log::debug!("{}", &error_message);
                } else {
                    panic!("{}", &error_message);
                }
            } else {
                state.mock_set.deactivate(*mock_id);
            }
        };
        futures::executor::block_on(future);
    }
}<|MERGE_RESOLUTION|>--- conflicted
+++ resolved
@@ -3,13 +3,9 @@
 use crate::mock_set::MountedMockSet;
 use crate::request::BodyPrintLimit;
 use crate::{mock::Mock, verification::VerificationOutcome, Request};
-<<<<<<< HEAD
 use http_body_util::Full;
 use hyper::body::Bytes;
-use std::fmt::Write;
-=======
 use std::fmt::{Debug, Write};
->>>>>>> d61239eb
 use std::net::{SocketAddr, TcpListener, TcpStream};
 use std::pin::pin;
 use std::sync::atomic::AtomicBool;
@@ -297,7 +293,6 @@
                     if received_requests.is_empty() {
                         "The server did not receive any request.".into()
                     } else {
-<<<<<<< HEAD
                         received_requests.iter().enumerate().fold(
                             "Received requests:\n".to_string(),
                             |mut message, (index, request)| {
@@ -305,17 +300,6 @@
                                 message
                             },
                         )
-=======
-                        let requests = received_requests.iter().enumerate().fold(
-                            String::new(),
-                            |mut r, (index, request)| {
-                                write!(r, "- Request #{idx}\n\t{request}", idx = index + 1,)
-                                    .unwrap();
-                                r
-                            },
-                        );
-                        format!("Received requests:\n{requests}")
->>>>>>> d61239eb
                     }
                 } else {
                     "Enable request recording on the mock server to get the list of incoming requests as part of the panic message.".into()
