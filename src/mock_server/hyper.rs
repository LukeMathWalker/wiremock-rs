use crate::mock_server::bare_server::MockServerState;
use futures::future::{BoxFuture, FutureExt as _};
use http_body_util::Full;
use hyper::body::Bytes;
use hyper_server::accept::Accept;
use hyper_util::rt::TokioIo;
use std::sync::Arc;
use tokio::io::{AsyncRead, AsyncWrite};
use tokio::net::TcpListener;
use tokio::sync::RwLock;

<<<<<<< HEAD
#[derive(Clone)]
pub(super) struct HyperRequestHandler {
=======
/// Work around a lifetime error where, for some reason,
/// `Box<dyn std::error::Error + Send + Sync + 'static>` can't be converted to a
/// `Box<dyn std::error::Error + Send + Sync>`
struct ErrorLifetimeCast(Box<dyn std::error::Error + Send + Sync + 'static>);

impl From<ErrorLifetimeCast> for Box<dyn std::error::Error + Send + Sync> {
    fn from(value: ErrorLifetimeCast) -> Self {
        value.0
    }
}

/// The actual HTTP server responding to incoming requests according to the specified mocks.
pub(super) async fn run_server(
    listener: std::net::TcpListener,
>>>>>>> 47d83c61
    server_state: Arc<RwLock<MockServerState>>,
}

impl hyper::service::Service<hyper::Request<hyper::body::Incoming>> for HyperRequestHandler {
    type Response = hyper::Response<Full<Bytes>>;
    type Error = &'static str;
    type Future = BoxFuture<'static, Result<Self::Response, Self::Error>>;

    fn call(&self, request: hyper::Request<hyper::body::Incoming>) -> Self::Future {
        let server_state = self.server_state.clone();
        async move {
            let wiremock_request = crate::Request::from_hyper(request).await;
            let (response, delay) = server_state
                .write()
                .await
                .handle_request(wiremock_request)
                .await
                .map_err(ErrorLifetimeCast)?;

            // We do not wait for the delay within the handler otherwise we would be
            // holding on to the write-side of the `RwLock` on `mock_set`.
            // Holding on the lock while waiting prevents us from handling other requests until
            // we have waited the whole duration specified in the delay.
            // In particular, we cannot perform even perform read-only operation -
            // e.g. check that mock assumptions have been verified.
            // Using long delays in tests without handling the delay as we are doing here
            // caused tests to hang (see https://github.com/seanmonstar/reqwest/issues/1147)
            if let Some(delay) = delay {
                delay.await;
            }

            Ok::<_, ErrorLifetimeCast>(response)
        }
        .boxed()
    }
}

/// The actual HTTP server responding to incoming requests according to the specified mocks.
pub(super) async fn run_server<A>(
    listener: std::net::TcpListener,
    server_state: Arc<RwLock<MockServerState>>,
    mut shutdown_signal: tokio::sync::watch::Receiver<()>,
    acceptor: A,
) where
    A: Accept<tokio::net::TcpStream, HyperRequestHandler> + Send + Clone + 'static,
    <A as Accept<tokio::net::TcpStream, HyperRequestHandler>>::Future: Send,
    <A as Accept<tokio::net::TcpStream, HyperRequestHandler>>::Stream:
        Unpin + Send  + AsyncWrite + AsyncRead + 'static,
    <A as Accept<tokio::net::TcpStream, HyperRequestHandler>>::Service:
        hyper::service::Service<http::Request<hyper::body::Incoming>, Response = http::Response<Full<Bytes>>>
    + Send,
    <<A as Accept<tokio::net::TcpStream, HyperRequestHandler>>::Service
     as hyper::service::Service<http::Request<hyper::body::Incoming>>>::Error:
        Send + Sync  + Into<Box<dyn std::error::Error + Send + Sync>> + 'static,
    <<A as Accept<tokio::net::TcpStream, HyperRequestHandler>>::Service
     as hyper::service::Service<http::Request<hyper::body::Incoming>>>::Future: Send + 'static,
{
    listener
        .set_nonblocking(true)
        .expect("Cannot set non-blocking mode on TcpListener");
    let listener = TcpListener::from_std(listener).expect("Cannot upgrade TcpListener");

    let request_handler = HyperRequestHandler {
        server_state: server_state.clone(),
    };

    loop {
        let (stream, _) = tokio::select! { biased;
            accepted = listener.accept() => {
                match accepted {
                    Ok(accepted) => accepted,
                    Err(_) => break,
                }
            },
            _ = shutdown_signal.changed() => {
                log::info!("Mock server shutting down");
                break;
            }
        };
        let request_handler = request_handler.clone();
        let mut shutdown_signal = shutdown_signal.clone();
        let acceptor = acceptor.clone();
        tokio::task::spawn(async move {
            let accept = acceptor.accept(stream, request_handler).await;
            let (stream, request_service) = match accept {
                Ok((stream, service)) => (stream, service),
                Err(e) => {
                    log::error!("Failed to accept connection: {}", e);
                    return;
                }
            };

            let io = TokioIo::new(stream);

            let http_server =
                hyper_util::server::conn::auto::Builder::new(hyper_util::rt::TokioExecutor::new());
            let conn = http_server.serve_connection_with_upgrades(io, request_service);
            tokio::pin!(conn);

            loop {
                tokio::select! {
                    _ = conn.as_mut() => break,
                    _ = shutdown_signal.changed() => conn.as_mut().graceful_shutdown(),
                }
            }
        });
    }
}<|MERGE_RESOLUTION|>--- conflicted
+++ resolved
@@ -9,14 +9,10 @@
 use tokio::net::TcpListener;
 use tokio::sync::RwLock;
 
-<<<<<<< HEAD
-#[derive(Clone)]
-pub(super) struct HyperRequestHandler {
-=======
 /// Work around a lifetime error where, for some reason,
 /// `Box<dyn std::error::Error + Send + Sync + 'static>` can't be converted to a
 /// `Box<dyn std::error::Error + Send + Sync>`
-struct ErrorLifetimeCast(Box<dyn std::error::Error + Send + Sync + 'static>);
+pub(super) struct ErrorLifetimeCast(Box<dyn std::error::Error + Send + Sync + 'static>);
 
 impl From<ErrorLifetimeCast> for Box<dyn std::error::Error + Send + Sync> {
     fn from(value: ErrorLifetimeCast) -> Self {
@@ -24,16 +20,14 @@
     }
 }
 
-/// The actual HTTP server responding to incoming requests according to the specified mocks.
-pub(super) async fn run_server(
-    listener: std::net::TcpListener,
->>>>>>> 47d83c61
+#[derive(Clone)]
+pub(super) struct HyperRequestHandler {
     server_state: Arc<RwLock<MockServerState>>,
 }
 
 impl hyper::service::Service<hyper::Request<hyper::body::Incoming>> for HyperRequestHandler {
     type Response = hyper::Response<Full<Bytes>>;
-    type Error = &'static str;
+    type Error = ErrorLifetimeCast;
     type Future = BoxFuture<'static, Result<Self::Response, Self::Error>>;
 
     fn call(&self, request: hyper::Request<hyper::body::Incoming>) -> Self::Future {
